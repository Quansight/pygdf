--- conflicted
+++ resolved
@@ -319,8 +319,7 @@
     raises.match('No common columns to perform merge on')
 
 
-<<<<<<< HEAD
-def test_dataframe_merge_issue251():
+def test_dataframe_merge_columns_order_issue251():
     gdf1 = DataFrame()
     gdf2 = DataFrame()
     gdf1['id'] = [10, 11]
@@ -342,10 +341,7 @@
     assert list(gdf.columns) == list(df.columns)
 
 
-def test_dataframe_merge_issue626():
-=======
 def test_dataframe_merge_strings_not_supported():
->>>>>>> b3e770aa
     pleft = pd.DataFrame({'x': [0, 1, 2, 3],
                           'name': ['Alice', 'Bob', 'Charlie', 'Dan']})
     with pytest.raises(NotImplementedError) as raises:
