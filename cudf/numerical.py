--- conflicted
+++ resolved
@@ -8,12 +8,8 @@
 
 from libgdf_cffi import libgdf
 
-<<<<<<< HEAD
 from .backend import cuda
-from . import _gdf, columnops, utils, cudautils
-=======
 from . import _gdf, columnops, utils, cudautils, datetime
->>>>>>> 7078d391
 from .buffer import Buffer
 from .serialize import register_distributed_serializer
 
